--- conflicted
+++ resolved
@@ -26,11 +26,4 @@
 #Ask the DB to do stuff if we want to
 count_it()
 query_it()
-<<<<<<< HEAD
 nuke_it()
-x = 25
-y=200
-#test comment
-=======
-nuke_it()
->>>>>>> 0d3591cf
